--- conflicted
+++ resolved
@@ -4,11 +4,7 @@
 
 [project]
 name = "praisonaiagents"
-<<<<<<< HEAD
-version = "0.0.97"
-=======
 version = "0.0.99"
->>>>>>> ec18d4af
 description = "Praison AI agents for completing complex tasks with Self Reflection Agents"
 requires-python = ">=3.10"
 authors = [
