--- conflicted
+++ resolved
@@ -1485,7 +1485,6 @@
                                     agent_tools=agent_tools
                                 )
 
-<<<<<<< HEAD
                         # Set performance metrics for access in _chat_completion
                         if performance_metrics:
                             self._current_performance_metrics = performance_metrics
@@ -1498,10 +1497,7 @@
                             if response and hasattr(response, 'usage') and hasattr(response.usage, 'completion_tokens'):
                                 token_count = response.usage.completion_tokens or 0
                             performance_metrics.end_timing(token_count)
-                        
-=======
-                        response = self._chat_completion(messages, temperature=temperature, tools=tools if tools else None, reasoning_steps=reasoning_steps, stream=stream, task_name=task_name, task_description=task_description, task_id=task_id)
->>>>>>> 6d227692
+                       
                         if not response:
                             # Rollback chat history on response failure
                             self.chat_history = self.chat_history[:chat_history_length]
