--- conflicted
+++ resolved
@@ -926,7 +926,6 @@
                             iteration_count += 1
                             continue
 
-<<<<<<< HEAD
                         # Check if the LLM provided a final answer alongside the tool calls
                         # If response_text contains substantive content, treat it as the final answer
                         if response_text and response_text.strip() and len(response_text.strip()) > 10:
@@ -935,18 +934,6 @@
                             break
                         
                         # Otherwise, continue the loop to check if more tools are needed
-=======
-                        # For Ollama, add explicit prompt if we need a final answer
-                        if self._is_ollama_provider() and iteration_count > 0:
-                            # Add an explicit prompt for Ollama to generate the final answer
-                            messages.append({
-                                "role": "user", 
-                                "content": self.OLLAMA_FINAL_ANSWER_PROMPT
-                            })
-                        
-                        # After tool execution, continue the loop to check if more tools are needed
-                        # instead of immediately trying to get a final response
->>>>>>> 9ce6fef5
                         iteration_count += 1
                         continue
                     else:
