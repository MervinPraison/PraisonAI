--- conflicted
+++ resolved
@@ -46,16 +46,6 @@
             
             try:
                 result = original_chat(*args, **kwargs)
-<<<<<<< HEAD
-                # Detect if agent is in streaming mode to prevent blocking
-                is_streaming = getattr(agent, 'stream', False)
-                telemetry.track_agent_execution(agent.name, success=True, async_mode=is_streaming)
-                return result
-            except Exception as e:
-                # Always use async mode for error tracking to avoid further delays
-                telemetry.track_agent_execution(agent.name, success=False, async_mode=True)
-                telemetry.track_error(type(e).__name__)
-=======
                 # Track success asynchronously to prevent blocking
                 def track_async():
                     try:
@@ -73,7 +63,6 @@
                     except:
                         pass  # Ignore telemetry errors
                 threading.Thread(target=track_error_async, daemon=True).start()
->>>>>>> 112a7248
                 raise
         
         agent.chat = instrumented_chat
@@ -87,16 +76,6 @@
             
             try:
                 result = original_start(*args, **kwargs)
-<<<<<<< HEAD
-                # Detect if agent is in streaming mode to prevent blocking
-                is_streaming = getattr(agent, 'stream', False)
-                telemetry.track_agent_execution(agent.name, success=True, async_mode=is_streaming)
-                return result
-            except Exception as e:
-                # Always use async mode for error tracking to avoid further delays
-                telemetry.track_agent_execution(agent.name, success=False, async_mode=True)
-                telemetry.track_error(type(e).__name__)
-=======
                 
                 # Check if result is a generator (streaming mode)
                 if isinstance(result, types.GeneratorType):
@@ -139,7 +118,6 @@
                     except:
                         pass  # Ignore telemetry errors
                 threading.Thread(target=track_error_async, daemon=True).start()
->>>>>>> 112a7248
                 raise
         
         agent.start = instrumented_start
@@ -152,16 +130,6 @@
             
             try:
                 result = original_run(*args, **kwargs)
-<<<<<<< HEAD
-                # Detect if agent is in streaming mode to prevent blocking
-                is_streaming = getattr(agent, 'stream', False)
-                telemetry.track_agent_execution(agent.name, success=True, async_mode=is_streaming)
-                return result
-            except Exception as e:
-                # Always use async mode for error tracking to avoid further delays
-                telemetry.track_agent_execution(agent.name, success=False, async_mode=True)
-                telemetry.track_error(type(e).__name__)
-=======
                 # Track success asynchronously to prevent blocking
                 def track_async():
                     try:
@@ -179,7 +147,6 @@
                     except:
                         pass  # Ignore telemetry errors
                 threading.Thread(target=track_error_async, daemon=True).start()
->>>>>>> 112a7248
                 raise
         
         agent.run = instrumented_run
