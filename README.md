<p align="center">
  <picture>
    <source media="(prefers-color-scheme: dark)" srcset="docs/images/praisonai-logo-large.png">
    <source media="(prefers-color-scheme: light)" srcset="docs/images/praisonai-logo-black-large.png">
    <img alt="PraisonAI Logo" src="docs/images/praisonai-logo-black-large.png">
  </picture>
</p>

<p align="center">
<a href="https://github.com/MervinPraison/PraisonAI"><img src="https://static.pepy.tech/badge/PraisonAI" alt="Total Downloads"></a>
<a href="https://github.com/MervinPraison/PraisonAI"><img src="https://img.shields.io/github/v/release/MervinPraison/PraisonAI" alt="Latest Stable Version"></a>
<a href="https://github.com/MervinPraison/PraisonAI"><img src="https://img.shields.io/badge/License-MIT-yellow.svg" alt="License"></a>
</p>

<div align="center">

# Praison AI

</div>

Praison AI, leveraging both AutoGen and CrewAI or any other agent framework, represents a low-code, centralised framework designed to simplify the creation and orchestration of multi-agent systems for various LLM applications, emphasizing ease of use, customization, and human-agent interaction.

|               | Cookbook        | Open in Colab                                                                                                                                                                                                                                  |
| ------------- | --------------- | ---------------------------------------------------------------------------------------------------------------------------------------------------------------------------------------------------------------------------------------------- |
| Basic         | PraisonAI       | <a target="_blank" href="https://colab.research.google.com/github/MervinPraison/PraisonAI/blob/main/cookbooks/praisonai-googlecolab.ipynb"><img src="https://colab.research.google.com/assets/colab-badge.svg" alt="Open In Colab"/></a>       |
| Include Tools | PraisonAI Tools | <a target="_blank" href="https://colab.research.google.com/github/MervinPraison/PraisonAI/blob/main/cookbooks/praisonai-tools-googlecolab.ipynb"><img src="https://colab.research.google.com/assets/colab-badge.svg" alt="Open In Colab"/></a> |

## TL;DR

```bash
pip install praisonai
export OPENAI_API_KEY="Enter your API key"
praisonai --init create a movie script about dog in moon
praisonai
```

## Table of Contents

- [Installation](#installation)
- [Initialise](#initialise)
- [Run](#run)
- [Full Automatic Mode](#full-automatic-mode)
- [User Interface](#user-interface)
- [Praison AI Chat](#praison-ai-chat)
- [Create Custom Tools](#create-custom-tools)
- [Agents Playbook](#agents-playbook)
- [Include praisonai package in your project](#include-praisonai-package-in-your-project)
- [Commands to Install Dev Dependencies](#commands-to-install-dependencies)
- [Other Models](#other-models)
- [Contributing](#contributing)
- [Star History](#star-history)

## Installation

```bash
pip install praisonai
```

## Initialise

```bash
export OPENAI_API_KEY="Enter your API key"
```

Generate your OPENAI API KEY from here: https://platform.openai.com/api-keys

Note: You can use other providers such as Ollama, Mistral ... etc. Details are provided at the bottom.

```bash
praisonai --init create a movie script about dog in moon
```

This will automatically create agents.yaml file in the current directory.

### To initialise with a specific agent framework (Optional):

```bash
praisonai --framework autogen --init create movie script about cat in mars
```

## Run

```bash
praisonai
```

or

```bash
python -m praisonai
```

### Specify the agent framework (Optional):

```bash
praisonai --framework autogen
```

### Full Automatic Mode

```bash
praisonai --auto create a movie script about Dog in Moon
```

## User Interface

## PraisonAI User Interfaces:

<<<<<<< HEAD
| Interface | Description | URL |
|---|---|---|
| **UI** | Multi Agents such as CrewAI or AutoGen | [https://docs.praison.ai/ui/ui](https://docs.praison.ai/ui/ui) |
| **Chat** | Chat with 100+ LLMs, single AI Agent | [https://docs.praison.ai/ui/chat](https://docs.praison.ai/ui/chat) |
| **Code** | Chat with entire Codebase, single AI Agent | [https://docs.praison.ai/ui/code](https://docs.praison.ai/ui/code) |

=======
| Interface | Description                                | URL                                                                   |
| --------- | ------------------------------------------ | --------------------------------------------------------------------- |
| **UI**    | Multi Agents such as CrewAI or AutoGen     | [https://docs.praisonai.com/ui/ui](https://docs.praison.ai/ui/ui)     |
| **Chat**  | Chat with 100+ LLMs, single AI Agent       | [https://docs.praisonai.com/ui/chat](https://docs.praison.ai/ui/chat) |
| **Code**  | Chat with entire Codebase, single AI Agent | [https://docs.praisonai.com/ui/code](https://docs.praison.ai/ui/code) |
>>>>>>> b13298d8

```bash
pip install -U "praisonai[ui]"
export OPENAI_API_KEY="Enter your API key"
chainlit create-secret
export CHAINLIT_AUTH_SECRET=xxxxxxxx
praisonai ui
```

or

```
python -m praisonai ui
```

## Praison AI Chat

- https://docs.praison.ai/chat/

```bash
pip install "praisonai[chat]"
export OPENAI_API_KEY="Enter your API key"
praisonai chat
```

## Create Custom Tools

- https://docs.praison.ai/tools/custom/

### Step 1: Pre-requisite to Create a Custom Tool

`agents.yaml` file should be present in the current directory.

If it doesn't exist, create it by running the command `praisonai --init research about the latest AI News and prepare a detailed report`.

### Step 2: to Create a Custom Tool

Create a file called tools.py in the same directory as the agents.yaml file.

```python
# example tools.py
from duckduckgo_search import DDGS
from praisonai_tools import BaseTool

class InternetSearchTool(BaseTool):
    name: str = "InternetSearchTool"
    description: str = "Search Internet for relevant information based on a query or latest news"

    def _run(self, query: str):
        ddgs = DDGS()
        results = ddgs.text(keywords=query, region='wt-wt', safesearch='moderate', max_results=5)
        return results
```

### Step 3: to Create a Custom Tool

Add the tool to the agents.yaml file as show below under the tools section `- InternetSearchTool`.

```yaml
framework: crewai
topic: research about the latest AI News and prepare a detailed report
roles:
  research_analyst:
    backstory: Experienced in gathering and analyzing data related to AI news trends.
    goal: Analyze AI News trends
    role: Research Analyst
    tasks:
      gather_data:
        description:
          Conduct in-depth research on the latest AI News trends from reputable
          sources.
        expected_output: Comprehensive report on current AI News trends.
    tools:
      - InternetSearchTool
```

## Agents Playbook

### Simple Playbook Example

```yaml
framework: crewai
topic: Artificial Intelligence
roles:
  screenwriter:
    backstory: "Skilled in crafting scripts with engaging dialogue about {topic}."
    goal: Create scripts from concepts.
    role: Screenwriter
    tasks:
      scriptwriting_task:
        description: "Develop scripts with compelling characters and dialogue about {topic}."
        expected_output: "Complete script ready for production."
```

## Use 100+ Models

- https://docs.praison.ai/models/

## Include praisonai package in your project

- https://docs.praison.ai/developers/wrapper
- https://docs.praison.ai/developers/wrapper-tools/

## Option 1: Using RAW YAML

```python
from praisonai import PraisonAI

# Example agent_yaml content
agent_yaml = """
framework: "crewai"
topic: "Space Exploration"

roles:
  astronomer:
    role: "Space Researcher"
    goal: "Discover new insights about {topic}"
    backstory: "You are a curious and dedicated astronomer with a passion for unraveling the mysteries of the cosmos."
    tasks:
      investigate_exoplanets:
        description: "Research and compile information about exoplanets discovered in the last decade."
        expected_output: "A summarized report on exoplanet discoveries, including their size, potential habitability, and distance from Earth."
"""

# Create a PraisonAI instance with the agent_yaml content
praisonai = PraisonAI(agent_yaml=agent_yaml)

# Run PraisonAI
result = praisonai.run()

# Print the result
print(result)
```

## Option 2: Using separate agents.yaml file

Note: Please create agents.yaml file before hand.

```python
from praisonai import PraisonAI

def basic(): # Basic Mode
    praisonai = PraisonAI(agent_file="agents.yaml")
    praisonai.run()

if __name__ == "__main__":
    basic()
```

## Commands to Install Dependencies:

1. **Install all dependencies, including dev dependencies:**

   ```sh
   poetry install
   ```

2. **Install only documentation dependencies:**

   ```sh
   poetry install --with docs
   ```

3. **Install only test dependencies:**

   ```sh
   poetry install --with test
   ```

4. **Install only dev dependencies:**
   ```sh
   poetry install --with dev
   ```

This configuration ensures that your development dependencies are correctly categorized and installed as needed.

## Contributing

- Fork on GitHub: Use the "Fork" button on the repository page.
- Clone your fork: `git clone https://github.com/yourusername/praisonAI.git`
- Create a branch: `git checkout -b new-feature`
- Make changes and commit: `git commit -am "Add some feature"`
- Push to your fork: `git push origin new-feature`
- Submit a pull request via GitHub's web interface.
- Await feedback from project maintainers.

## Star History

[![Star History Chart](https://api.star-history.com/svg?repos=MervinPraison/PraisonAI&type=Date)](https://docs.praison.ai)<|MERGE_RESOLUTION|>--- conflicted
+++ resolved
@@ -106,20 +106,11 @@
 
 ## PraisonAI User Interfaces:
 
-<<<<<<< HEAD
-| Interface | Description | URL |
-|---|---|---|
-| **UI** | Multi Agents such as CrewAI or AutoGen | [https://docs.praison.ai/ui/ui](https://docs.praison.ai/ui/ui) |
-| **Chat** | Chat with 100+ LLMs, single AI Agent | [https://docs.praison.ai/ui/chat](https://docs.praison.ai/ui/chat) |
-| **Code** | Chat with entire Codebase, single AI Agent | [https://docs.praison.ai/ui/code](https://docs.praison.ai/ui/code) |
-
-=======
 | Interface | Description                                | URL                                                                   |
 | --------- | ------------------------------------------ | --------------------------------------------------------------------- |
 | **UI**    | Multi Agents such as CrewAI or AutoGen     | [https://docs.praisonai.com/ui/ui](https://docs.praison.ai/ui/ui)     |
 | **Chat**  | Chat with 100+ LLMs, single AI Agent       | [https://docs.praisonai.com/ui/chat](https://docs.praison.ai/ui/chat) |
 | **Code**  | Chat with entire Codebase, single AI Agent | [https://docs.praisonai.com/ui/code](https://docs.praison.ai/ui/code) |
->>>>>>> b13298d8
 
 ```bash
 pip install -U "praisonai[ui]"
